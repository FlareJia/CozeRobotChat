--- conflicted
+++ resolved
@@ -59,11 +59,9 @@
         "chunk": 4096,  # 增大缓冲区块（原1024太小）
         "silence_duration": 0.5,   # 检测延长静默判断时间
         "max_duration": 5,       # 检测最大录音时长（秒）
-<<<<<<< HEAD
+
         "threshold": 3000,        # 检测-声音阈值灵敏度，测试3000
-=======
-        "threshold": 2500,        # 检测-声音阈值灵敏度，测试3000
->>>>>>> bc97d6f6
+
         "min_recording_duration_second": 0.4,    # 检测-录音检测最小时间（秒）
     }
 
